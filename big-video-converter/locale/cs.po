--- conflicted
+++ resolved
@@ -987,15 +987,6 @@
 #: NEEDS WORK
 #: NEEDS WORK
 #: NEEDS WORK
-<<<<<<< HEAD
-#: NEEDS WORK
-#: NEEDS WORK
-#: NEEDS WORK
-#: NEEDS WORK
-#: NEEDS WORK
-#: NEEDS WORK
-=======
->>>>>>> bdab2b16
 msgid "Sample Rate"
 msgstr "Vzorkovací frekvence"
 # 
